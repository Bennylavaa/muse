<<<<<<< HEAD
import {ButtonInteraction, CommandInteraction} from 'discord.js';
import {SlashCommandBuilder} from '@discordjs/builders';
import {inject, injectable} from 'inversify';
import {TYPES} from '../types.js';
import PlayerManager from '../managers/player.js';
import UpdatingQueueEmbedManager from '../managers/updating-queue-embed.js';
import {BUTTON_IDS} from '../services/updating-queue-embed.js';
import Command from '.';
=======
import {Message} from 'discord.js';
import {inject, injectable} from 'inversify';
import {TYPES} from '../types.js';
import PlayerManager from '../managers/player.js';
import Command from '.';
import {buildQueueEmbed} from '../utils/build-embed.js';
>>>>>>> af05210b

@injectable()
export default class implements Command {
  public readonly slashCommand = new SlashCommandBuilder()
    .setName('queue')
    .setDescription('show the current queue');

  public readonly handledButtonIds = Object.values(BUTTON_IDS);

  private readonly playerManager: PlayerManager;
  private readonly updatingQueueEmbedManager: UpdatingQueueEmbedManager;

  constructor(@inject(TYPES.Managers.Player) playerManager: PlayerManager, @inject(TYPES.Managers.UpdatingQueueEmbed) updatingQueueEmbedManager: UpdatingQueueEmbedManager) {
    this.playerManager = playerManager;
    this.updatingQueueEmbedManager = updatingQueueEmbedManager;
  }

<<<<<<< HEAD
  public async execute(interaction: CommandInteraction) {
    const embed = this.updatingQueueEmbedManager.get(interaction.guild!.id);

    await embed.createFromInteraction(interaction);
  }

  public async handleButtonInteraction(interaction: ButtonInteraction) {
    const player = this.playerManager.get(interaction.guild!.id);
    const embed = this.updatingQueueEmbedManager.get(interaction.guild!.id);

    const buttonId = interaction.customId as keyof typeof this.handledButtonIds;

    // Not entirely sure why this is necessary.
    // We don't wait for the Promise to resolve here to avoid blocking the
    // main logic. However, we need to wait for the Promise to be resolved before
    // throwing as otherwise a race condition pops up when bot.ts tries updating
    // the interaction.
    const deferedUpdatePromise = interaction.deferUpdate();

    try {
      switch (buttonId) {
        case BUTTON_IDS.TRACK_BACK:
          await player.back();
          break;

        case BUTTON_IDS.TRACK_FORWARD:
          await player.forward(1);
          break;

        case BUTTON_IDS.PAUSE:
          player.pause();
          break;

        case BUTTON_IDS.PLAY:
          await player.play();
          break;

        case BUTTON_IDS.PAGE_BACK:
          await embed.pageBack();
          break;

        case BUTTON_IDS.PAGE_FORWARD:
          await embed.pageForward();
          break;

        default:
          throw new Error('unknown customId');
      }
    } catch (error: unknown) {
      await deferedUpdatePromise;

      throw error;
    }
=======
  public async execute(msg: Message, args: string []): Promise<void> {
    const player = this.playerManager.get(msg.guild!.id);

    const embed = buildQueueEmbed(player, args[0] ? parseInt(args[0], 10) : 1);

    await msg.channel.send({embeds: [embed]});
>>>>>>> af05210b
  }
}<|MERGE_RESOLUTION|>--- conflicted
+++ resolved
@@ -1,98 +1,32 @@
-<<<<<<< HEAD
-import {ButtonInteraction, CommandInteraction} from 'discord.js';
+import {CommandInteraction} from 'discord.js';
 import {SlashCommandBuilder} from '@discordjs/builders';
-import {inject, injectable} from 'inversify';
-import {TYPES} from '../types.js';
-import PlayerManager from '../managers/player.js';
-import UpdatingQueueEmbedManager from '../managers/updating-queue-embed.js';
-import {BUTTON_IDS} from '../services/updating-queue-embed.js';
-import Command from '.';
-=======
-import {Message} from 'discord.js';
 import {inject, injectable} from 'inversify';
 import {TYPES} from '../types.js';
 import PlayerManager from '../managers/player.js';
 import Command from '.';
 import {buildQueueEmbed} from '../utils/build-embed.js';
->>>>>>> af05210b
 
 @injectable()
 export default class implements Command {
   public readonly slashCommand = new SlashCommandBuilder()
     .setName('queue')
-    .setDescription('show the current queue');
-
-  public readonly handledButtonIds = Object.values(BUTTON_IDS);
+    .setDescription('show the current queue')
+    .addIntegerOption(option => option
+      .setName('page')
+      .setDescription('page of queue to show [default: 1]')
+      .setRequired(false));
 
   private readonly playerManager: PlayerManager;
-  private readonly updatingQueueEmbedManager: UpdatingQueueEmbedManager;
 
-  constructor(@inject(TYPES.Managers.Player) playerManager: PlayerManager, @inject(TYPES.Managers.UpdatingQueueEmbed) updatingQueueEmbedManager: UpdatingQueueEmbedManager) {
+  constructor(@inject(TYPES.Managers.Player) playerManager: PlayerManager) {
     this.playerManager = playerManager;
-    this.updatingQueueEmbedManager = updatingQueueEmbedManager;
   }
 
-<<<<<<< HEAD
   public async execute(interaction: CommandInteraction) {
-    const embed = this.updatingQueueEmbedManager.get(interaction.guild!.id);
+    const player = this.playerManager.get(interaction.guild!.id);
 
-    await embed.createFromInteraction(interaction);
-  }
+    const embed = buildQueueEmbed(player, interaction.options.getInteger('page') ?? 1);
 
-  public async handleButtonInteraction(interaction: ButtonInteraction) {
-    const player = this.playerManager.get(interaction.guild!.id);
-    const embed = this.updatingQueueEmbedManager.get(interaction.guild!.id);
-
-    const buttonId = interaction.customId as keyof typeof this.handledButtonIds;
-
-    // Not entirely sure why this is necessary.
-    // We don't wait for the Promise to resolve here to avoid blocking the
-    // main logic. However, we need to wait for the Promise to be resolved before
-    // throwing as otherwise a race condition pops up when bot.ts tries updating
-    // the interaction.
-    const deferedUpdatePromise = interaction.deferUpdate();
-
-    try {
-      switch (buttonId) {
-        case BUTTON_IDS.TRACK_BACK:
-          await player.back();
-          break;
-
-        case BUTTON_IDS.TRACK_FORWARD:
-          await player.forward(1);
-          break;
-
-        case BUTTON_IDS.PAUSE:
-          player.pause();
-          break;
-
-        case BUTTON_IDS.PLAY:
-          await player.play();
-          break;
-
-        case BUTTON_IDS.PAGE_BACK:
-          await embed.pageBack();
-          break;
-
-        case BUTTON_IDS.PAGE_FORWARD:
-          await embed.pageForward();
-          break;
-
-        default:
-          throw new Error('unknown customId');
-      }
-    } catch (error: unknown) {
-      await deferedUpdatePromise;
-
-      throw error;
-    }
-=======
-  public async execute(msg: Message, args: string []): Promise<void> {
-    const player = this.playerManager.get(msg.guild!.id);
-
-    const embed = buildQueueEmbed(player, args[0] ? parseInt(args[0], 10) : 1);
-
-    await msg.channel.send({embeds: [embed]});
->>>>>>> af05210b
+    await interaction.reply({embeds: [embed]});
   }
 }