--- conflicted
+++ resolved
@@ -48,17 +48,10 @@
 ARG COMMIT_HASH=unknown
 ARG BUILD_DATE=unknown
 
-<<<<<<< HEAD
-ENV DATA_DIR /data
-ENV NODE_ENV production
-ENV COMMIT_HASH $COMMIT_HASH
-ENV BUILD_DATE $BUILD_DATE
-ENV ENV_FILE /config
-=======
 ENV DATA_DIR=/data
 ENV NODE_ENV=production
 ENV COMMIT_HASH=$COMMIT_HASH
 ENV BUILD_DATE=$BUILD_DATE
->>>>>>> 534d8faf
+ENV ENV_FILE /config
 
 CMD ["tini", "--", "node", "--enable-source-maps", "dist/scripts/migrate-and-start.js"]